//! Rust safe wrapper for the [FTDI D2XX drivers].
//!
//! This takes the [libftd2xx-ffi] C bindings crate and extends it with rust
//! safe wrappers.
//!
//! # Usage
//! Simply add this crate as a dependency in your `Cargo.toml`.
//! The static library is distributed in the [libftd2xx-ffi] crate with
//! permission from FTDI.
//!
//! ```toml
//! [dependencies]
//! libftd2xx = "~0.14.0"
//! ```
//!
//! This is a basic example to get your started.
//! Check the source code or documentation for more examples.
//! ```no_run
//! use libftd2xx::{Ftdi, FtdiCommon};
//!
//! let mut ft = Ftdi::new()?;
//! let info = ft.device_info()?;
//! println!("Device information: {:?}", info);
//! # Ok::<(), libftd2xx::FtStatus>(())
//! ```
//!
//! # References
//!
//! * [D2XX Programmers Guide V1.4]
//! * [D2XX Drivers Download Page]
//!
//! # Troubleshooting
//! ## Unknown Device on Linux
//! Remove the VCP FTDI driver.
//! ```bash
//! sudo rmmod ftdi_sio
//! sudo rmmod usbserial
//! ```
//! See [FTDI Drivers Installation Guide for Linux] for more details.
//!
//! # Maintainers Notes
//! ## README Generation
//! The README file is generated with [cargo-readme].
//!
//! ```bash
//! cargo install cargo-readme
//! cargo readme > README.md
//! ```
//!
//! [cargo-readme]: https://github.com/livioribeiro/cargo-readme
//! [D2XX Drivers Download Page]: https://www.ftdichip.com/Drivers/D2XX.htm
//! [D2xx Programmers Guide V1.4]: https://www.ftdichip.com/Support/Documents/ProgramGuides/D2XX_Programmer's_Guide(FT_000071).pdf
//! [FTDI D2XX drivers]: https://www.ftdichip.com/Drivers/D2XX.htm
//! [FTDI Drivers Installation Guide for Linux]: http://www.ftdichip.cn/Support/Documents/AppNotes/AN_220_FTDI_Drivers_Installation_Guide_for_Linux.pdf
//! [libftd2xx-ffi]: https://github.com/newAM/libftd2xx-ffi-rs
#![doc(html_root_url = "https://docs.rs/libftd2xx/0.14.0")]
#![deny(missing_docs)]

mod errors;
pub use errors::{DeviceTypeError, EepromStringsError, EepromValueError, FtStatus, TimeoutError};

mod mpsse;
pub use mpsse::{ClockData, ClockDataIn, ClockDataOut, FtdiMpsse, Ftx232hMpsse, MpsseSettings};

mod types;
use types::{vid_pid_from_id, STRING_LEN};
pub use types::{
    BitMode, BitsPerWord, ByteOrder, Cbus232h, Cbus232r, CbusX, ClockPolarity, DeviceInfo,
<<<<<<< HEAD
    DeviceStatus, DeviceType, DriveCurrent, DriverType, Eeprom232h, Eeprom4232h, EventMask,
    ModemStatus, Parity, Speed, StopBits, Version,
=======
    DeviceStatus, DeviceType, DriveCurrent, DriverType, Eeprom232h, Eeprom4232h, EepromHeader,
    EepromStrings, ModemStatus, Parity, Speed, StopBits, Version,
>>>>>>> 908d9115
};

mod util;
use util::slice_into_string;

use libftd2xx_ffi::{
    FT_Close, FT_ClrDtr, FT_ClrRts, FT_CreateDeviceInfoList, FT_EEPROM_Program, FT_EEPROM_Read,
    FT_EE_UARead, FT_EE_UASize, FT_EE_UAWrite, FT_EraseEE, FT_GetBitMode, FT_GetDeviceInfo,
    FT_GetDeviceInfoList, FT_GetDriverVersion, FT_GetLatencyTimer, FT_GetLibraryVersion,
    FT_GetModemStatus, FT_GetQueueStatus, FT_GetStatus, FT_ListDevices, FT_Open, FT_OpenEx,
    FT_Purge, FT_Read, FT_ReadEE, FT_ResetDevice, FT_SetBaudRate, FT_SetBitMode, FT_SetBreakOff,
    FT_SetBreakOn, FT_SetChars, FT_SetDataCharacteristics, FT_SetDeadmanTimeout, FT_SetDtr,
    FT_SetEventNotification, FT_SetFlowControl, FT_SetLatencyTimer, FT_SetRts, FT_SetTimeouts,
    FT_SetUSBParameters, FT_Write, FT_WriteEE, FT_DEVICE_LIST_INFO_NODE, FT_EEPROM_232H,
    FT_EEPROM_4232H, FT_FLOW_DTR_DSR, FT_FLOW_NONE, FT_FLOW_RTS_CTS, FT_FLOW_XON_XOFF, FT_HANDLE,
    FT_LIST_NUMBER_ONLY, FT_OPEN_BY_DESCRIPTION, FT_OPEN_BY_SERIAL_NUMBER, FT_PURGE_RX,
    FT_PURGE_TX, FT_STATUS,
};

#[cfg(target_os = "windows")]
use libftd2xx_ffi::{FT_CyclePort, FT_GetComPortNumber, FT_Rescan, FT_ResetPort};

#[cfg(any(target_os = "linux", target_os = "mac"))]
use libftd2xx_ffi::{FT_GetVIDPID, FT_SetVIDPID};

use log::trace;
use std::convert::TryFrom;
use std::ffi::c_void;
use std::mem;
use std::time::Duration;
use std::vec::Vec;

fn ft_result<T>(value: T, status: FT_STATUS) -> Result<T, FtStatus> {
    if status != 0 {
        Err(status.into())
    } else {
        Ok(value)
    }
}

/// Returns the number of FTDI devices connected to the system.
///
/// # Example
///
/// ```no_run
/// use libftd2xx::num_devices;
///
/// let num_devices = num_devices()?;
/// println!("Number of devices: {}", num_devices);
/// # Ok::<(), libftd2xx::FtStatus>(())
/// ```
pub fn num_devices() -> Result<u32, FtStatus> {
    let mut num_devs: u32 = 0;
    let dummy = std::ptr::null_mut();
    trace!(
        "FT_ListDevices({}, NULL, {})",
        num_devs,
        FT_LIST_NUMBER_ONLY
    );
    let status: FT_STATUS = unsafe {
        FT_ListDevices(
            &mut num_devs as *mut u32 as *mut c_void,
            dummy,
            FT_LIST_NUMBER_ONLY,
        )
    };

    ft_result(num_devs, status)
}

/// A command to include a custom VID and PID combination within the internal
/// device list table.
///
/// This will allow the driver to load for the specified VID and PID
/// combination.
///
/// # Example
///
/// ```no_run
/// use libftd2xx::{set_vid_pid, vid_pid};
///
/// set_vid_pid(0x1234, 0x1234)?;
/// let (vid, pid) = vid_pid()?;
/// assert_eq!(vid, 0x1234);
/// assert_eq!(pid, 0x1234);
/// # Ok::<(), libftd2xx::FtStatus>(())
/// ```
#[cfg(any(target_os = "linux", target_os = "mac"))]
pub fn set_vid_pid(vid: u16, pid: u16) -> Result<(), FtStatus> {
    trace!("FT_SetVIDPID({}, {})", vid, pid);
    let status: FT_STATUS = unsafe { FT_SetVIDPID(vid.into(), pid.into()) };
    ft_result((), status)
}

/// A command to retrieve the current VID and PID combination from within the
/// internal device list table.
///
/// This `vid` and `pid` are set by [`set_vid_pid`].
///
/// **Note** this returns a tuple of `(u32, u32)`, these should be `u16` but
/// the underlying type in the FTD2XX driver is a `u32`, and the choice to
/// convert is left up to the user.
///
/// # Example
///
/// ```no_run
/// use libftd2xx::vid_pid;
///
/// let (vid, pid) = vid_pid()?;
/// println!("VID: 0x{:04X}", vid);
/// println!("PID: 0x{:04X}", vid);
/// # Ok::<(), libftd2xx::FtStatus>(())
/// ```
///
/// [`set_vid_pid`]: ./fn.set_vid_pid.html
#[cfg(any(target_os = "linux", target_os = "mac"))]
pub fn vid_pid() -> Result<(u32, u32), FtStatus> {
    let mut vid: u32 = 0;
    let mut pid: u32 = 0;
    trace!("FT_GetVIDPID(_, _)");
    let status: FT_STATUS = unsafe { FT_GetVIDPID(&mut vid, &mut pid) };
    ft_result((vid, pid), status)
}

/// Returns the version of the underlying C library.
///
/// **Note**: The documentation says this function is only supported on Windows
/// but it seems to work correctly on Linux.
///
/// # Example
///
/// ```no_run
/// use libftd2xx::library_version;
///
/// let version = library_version()?;
/// println!("libftd2xx C library version: {}", version);
/// # Ok::<(), libftd2xx::FtStatus>(())
/// ```
pub fn library_version() -> Result<Version, FtStatus> {
    let mut version: u32 = 0;
    trace!("FT_GetLibraryVersion(_)");
    let status: FT_STATUS = unsafe { FT_GetLibraryVersion(&mut version) };

    ft_result(Version::with_raw(version), status)
}

fn create_device_info_list() -> Result<u32, FtStatus> {
    let mut num_devices: u32 = 0;
    trace!("FT_CreateDeviceInfoList(_)");
    let status: FT_STATUS = unsafe { FT_CreateDeviceInfoList(&mut num_devices) };
    ft_result(num_devices, status)
}

/// This function returns a device information vector with information about
/// the D2XX devices connected to the system.
///
/// # Example
///
/// ```no_run
/// use libftd2xx::list_devices;
///
/// let mut devices = list_devices()?;
///
/// while let Some(device) = devices.pop() {
///     println!("device: {:?}", device);
/// }
/// # Ok::<(), libftd2xx::FtStatus>(())
/// ```
pub fn list_devices() -> Result<Vec<DeviceInfo>, FtStatus> {
    let mut devices: Vec<DeviceInfo> = Vec::new();
    let mut num_devices: u32 = create_device_info_list()?;
    let num_devices_usize: usize = usize::try_from(num_devices).unwrap();
    if num_devices == 0 {
        return Ok(devices);
    }

    let mut list_info_vec: Vec<FT_DEVICE_LIST_INFO_NODE> = vec![
        FT_DEVICE_LIST_INFO_NODE {
            Flags: 0,
            Type: 0,
            ID: 0,
            LocId: 0,
            SerialNumber: [0; 16],
            Description: [0; 64],
            ftHandle: std::ptr::null_mut(),
        };
        num_devices_usize
    ];

    trace!("FT_GetDeviceInfoList(_, _)");
    let status: FT_STATUS = unsafe {
        FT_GetDeviceInfoList(
            list_info_vec.as_mut_ptr() as *mut FT_DEVICE_LIST_INFO_NODE,
            &mut num_devices,
        )
    };

    if status != 0 {
        Err(status.into())
    } else {
        while let Some(info_node) = list_info_vec.pop() {
            let (vid, pid) = vid_pid_from_id(info_node.ID);
            devices.push(DeviceInfo {
                port_open: info_node.Flags & 0x1 == 0x1,
                speed: Some((info_node.Flags & 0x2).into()),
                device_type: info_node.Type.into(),
                product_id: pid,
                vendor_id: vid,
                serial_number: slice_into_string(&info_node.SerialNumber),
                description: slice_into_string(&info_node.Description),
            });
        }
        Ok(devices)
    }
}

/// Rescan devices on the system.
///
/// This can be of used when trying to recover devices programatically.
///
/// Calling `rescan` is equivalent to clicking the "Scan for hardware changes"
/// button in the Device Manager.
/// Only USB hardware is checked for new devices.
/// All USB devices are scanned, not just FTDI devices.
///
/// # Example
///
/// ```no_run
/// libftd2xx::rescan()?;
/// # Ok::<(), libftd2xx::FtStatus>(())
/// ```
#[cfg(target_os = "windows")]
pub fn rescan() -> Result<(), FtStatus> {
    trace!("FT_Rescan()");
    let status: FT_STATUS = unsafe { FT_Rescan() };
    ft_result((), status)
}

/// Generic FTDI device.
///
/// This structure can be used for all FTDI devices.
/// A device-specific structure is only necessary to access the EEPROM traits
/// for that device.
pub struct Ftdi {
    handle: FT_HANDLE,
}

/// FT232H device.
///
/// # Example
///
/// Converting from an unknown FTDI device.
///
/// ```no_run
/// use std::convert::TryFrom;
/// use libftd2xx::{Ftdi, Ft232h};
///
/// let mut ftdi = Ftdi::new()?;
/// let ft232h: Ft232h = Ft232h::try_from(&mut ftdi)?;
/// # Ok::<(), libftd2xx::DeviceTypeError>(())
/// ```
pub struct Ft232h {
    handle: FT_HANDLE,
}

/// FT4232H device.
///
/// # Example
///
/// Converting from an unknown FTDI device.
///
/// ```no_run
/// use std::convert::TryFrom;
/// use libftd2xx::{Ftdi, Ft4232h};
///
/// let mut ftdi = Ftdi::new()?;
/// let ft4232h: Ft4232h = Ft4232h::try_from(&mut ftdi)?;
/// # Ok::<(), libftd2xx::DeviceTypeError>(())
/// ```
pub struct Ft4232h {
    handle: FT_HANDLE,
}

/// FTD2XX functions common to all devices.
pub trait FtdiCommon {
    /// FTDI device type.
    const DEVICE_TYPE: DeviceType;

    /// Get the FTDI device handle.
    fn handle(&mut self) -> FT_HANDLE;

    /// Get device information for an open device.
    ///
    /// # Example
    ///
    /// ```no_run
    /// use libftd2xx::{Ftdi, FtdiCommon};
    ///
    /// let mut ft = Ftdi::new()?;
    /// let info = ft.device_info()?;
    /// println!("Device information: {:?}", info);
    /// # Ok::<(), libftd2xx::FtStatus>(())
    /// ```
    fn device_info(&mut self) -> Result<DeviceInfo, FtStatus> {
        let mut device_type: u32 = 0;
        let mut device_id: u32 = 0;
        let mut serial_number: [i8; STRING_LEN] = [0; STRING_LEN];
        let mut description: [i8; STRING_LEN] = [0; STRING_LEN];
        trace!("FT_GetDeviceInfo({:?}, _, _, _, _, NULL)", self.handle());
        let status: FT_STATUS = unsafe {
            FT_GetDeviceInfo(
                self.handle(),
                &mut device_type,
                &mut device_id,
                serial_number.as_mut_ptr(),
                description.as_mut_ptr(),
                std::ptr::null_mut(),
            )
        };
        let (vid, pid) = vid_pid_from_id(device_id);
        ft_result(
            DeviceInfo {
                port_open: true,
                speed: None,
                device_type: device_type.into(),
                product_id: pid,
                vendor_id: vid,
                serial_number: slice_into_string(&serial_number),
                description: slice_into_string(&description),
            },
            status,
        )
    }

    /// Returns the D2XX driver version number.
    ///
    /// # Example
    ///
    /// ```no_run
    /// use libftd2xx::{Ftdi, FtdiCommon};
    ///
    /// let mut ft = Ftdi::new()?;
    /// let version = ft.driver_version()?;
    /// println!("Driver Version: {}", version);
    /// # Ok::<(), libftd2xx::FtStatus>(())
    /// ```
    fn driver_version(&mut self) -> Result<Version, FtStatus> {
        let mut version: u32 = 0;
        trace!("FT_GetDriverVersion({:?}, _)", self.handle());
        let status: FT_STATUS = unsafe { FT_GetDriverVersion(self.handle(), &mut version) };

        ft_result(Version::with_raw(version), status)
    }

    /// This function sends a reset command to the device.
    ///
    /// # Example
    ///
    /// ```no_run
    /// use libftd2xx::{Ftdi, FtdiCommon};
    ///
    /// let mut ft = Ftdi::new()?;
    /// ft.reset()?;
    /// # Ok::<(), libftd2xx::FtStatus>(())
    /// ```
    fn reset(&mut self) -> Result<(), FtStatus> {
        trace!("FT_ResetDevice({:?})", self.handle());
        let status: FT_STATUS = unsafe { FT_ResetDevice(self.handle()) };
        ft_result((), status)
    }

    /// Set the USB request transfer size.
    ///
    /// This function can be used to change the transfer sizes from the default
    /// transfer size of 4096 bytes to better suit the application requirements.
    ///
    /// Transfer sizes must be set to a multiple of 64 bytes between 64 bytes
    /// and 64k bytes.  Other values will result in panic.
    ///
    /// When [`set_usb_parameters`] is called, the change comes into effect
    /// immediately and any data that was held in the driver at the time of the
    /// change is lost.
    ///
    /// # Example
    ///
    /// ```no_run
    /// use libftd2xx::{Ftdi, FtdiCommon};
    ///
    /// let mut ft = Ftdi::new()?;
    /// ft.set_usb_parameters(16384)?;
    /// # Ok::<(), libftd2xx::FtStatus>(())
    /// ```
    ///
    /// [`set_usb_parameters`]: #method.set_usb_parameters
    fn set_usb_parameters(&mut self, in_transfer_size: u32) -> Result<(), FtStatus> {
        const MAX: u32 = 64 * 1024;
        const MIN: u32 = 64;
        assert!(
            in_transfer_size <= MAX,
            "in_transfer_size of {} exceeds maximum of {}",
            in_transfer_size,
            MAX
        );
        assert!(
            in_transfer_size >= MIN,
            "in_transfer_size of {} exceeds minimum of {}",
            in_transfer_size,
            MIN
        );
        assert!(
            in_transfer_size % MIN == 0,
            "in_transfer_size of {} not a multiple of {}",
            in_transfer_size,
            MIN
        );
        trace!(
            "FT_SetUSBParameters({:?}, {}, {})",
            self.handle(),
            in_transfer_size,
            in_transfer_size
        );
        let status: FT_STATUS =
            unsafe { FT_SetUSBParameters(self.handle(), in_transfer_size, in_transfer_size) };
        ft_result((), status)
    }

    /// This function sets the special characters for the device.
    ///
    /// This function allows for inserting specified characters in the data
    /// stream to represent events firing or errors occurring.
    ///
    /// # Example
    ///
    /// ```no_run
    /// use libftd2xx::{Ftdi, FtdiCommon};
    ///
    /// let mut ft = Ftdi::new()?;
    ///
    /// // disable all special characters
    /// ft.set_chars(0, false, 0, false)?;
    /// # Ok::<(), libftd2xx::FtStatus>(())
    /// ```
    fn set_chars(
        &mut self,
        event_char: u8,
        event_enable: bool,
        error_char: u8,
        error_enable: bool,
    ) -> Result<(), FtStatus> {
        trace!(
            "FT_SetChars({:?}, {}, {}, {}, {})",
            self.handle(),
            event_char,
            u8::try_from(event_enable).unwrap(),
            error_char,
            u8::try_from(error_enable).unwrap()
        );
        let status: FT_STATUS = unsafe {
            FT_SetChars(
                self.handle(),
                event_char,
                u8::try_from(event_enable).unwrap(),
                error_char,
                u8::try_from(error_enable).unwrap(),
            )
        };
        ft_result((), status)
    }

    /// This function sets the read and write timeouts for the device.
    ///
    /// The timeout values are limited to 4,294,967,295 (`std::u32::MAX`)
    /// milliseconds.
    ///
    /// The timeout values have a 1 millisecond resolution.
    ///
    /// # Example
    ///
    /// ```no_run
    /// use libftd2xx::{Ftdi, FtdiCommon};
    /// use std::time::Duration;
    ///
    /// let mut ft = Ftdi::new()?;
    ///
    /// // Set read timeout of 5sec, write timeout of 1sec
    /// ft.set_timeouts(Duration::from_millis(5000), Duration::from_millis(1000))?;
    /// # Ok::<(), libftd2xx::FtStatus>(())
    /// ```
    fn set_timeouts(
        &mut self,
        read_timeout: Duration,
        write_timeout: Duration,
    ) -> Result<(), FtStatus> {
        let read_timeout_ms =
            u32::try_from(read_timeout.as_millis()).expect("read_timeout integer overflow");
        let write_timeout_ms =
            u32::try_from(write_timeout.as_millis()).expect("write_timeout integer overflow");
        trace!(
            "FT_SetTimeouts({:?}, {}, {})",
            self.handle(),
            read_timeout_ms,
            write_timeout_ms,
        );
        let status: FT_STATUS =
            unsafe { FT_SetTimeouts(self.handle(), read_timeout_ms, write_timeout_ms) };
        ft_result((), status)
    }

    /// This method allows the maximum time in milliseconds that a USB request
    /// can remain outstandingto be set.
    ///
    /// The deadman timeout is referred to in FTDI application note
    /// [AN232B-10 Advanced Driver Options] as the USB timeout.
    /// It is unlikely that this method will be required by most users.
    ///
    /// The default duration is 5 seconds.
    ///
    /// The timeout value is limited to 4,294,967,295 (`std::u32::MAX`)
    /// milliseconds.
    ///
    /// The timeout value has a 1 millisecond resolution.
    ///
    /// ```no_run
    /// use libftd2xx::{Ftdi, FtdiCommon};
    /// use std::time::Duration;
    ///
    /// let mut ft = Ftdi::new()?;
    ///
    /// // set deadman timeout to 5 seconds
    /// ft.set_deadman_timeout(Duration::from_secs(5))?;
    /// # Ok::<(), libftd2xx::FtStatus>(())
    /// ```
    ///
    /// [AN232B-10 Advanced Driver Options]: https://www.ftdichip.com/Support/Documents/AppNotes/AN_107_AdvancedDriverOptions_AN_000073.pdf
    fn set_deadman_timeout(&mut self, timeout: Duration) -> Result<(), FtStatus> {
        let timeout_ms = u32::try_from(timeout.as_millis()).expect("timeout integer overflow");
        trace!("FT_SetDeadmanTimeout({:?}, {})", self.handle(), timeout_ms);
        let status: FT_STATUS = unsafe { FT_SetDeadmanTimeout(self.handle(), timeout_ms) };
        ft_result((), status)
    }

    /// Set the latency timer value.
    ///
    /// In the FT8U232AM and FT8U245AM devices, the receive buffer timeout that
    /// is used to flush remaining data from the receive buffer was fixed at
    /// 16 ms.
    /// In all other FTDI devices, this timeout is programmable and can be set
    /// at 1 ms intervals between 2ms and 255 ms.  This allows the device to be
    /// better optimized for protocols requiring faster response times from
    /// short data packets.
    ///
    /// The valid range for the latency timer is 2 to 255 milliseconds.
    ///
    /// The resolution for the latency timer is 1 millisecond.
    ///
    /// **Note** the python FTDI library, [pyftdi] reports that values lower
    /// than 16 ms may result in data loss.
    ///
    /// # Example
    ///
    /// ```no_run
    /// use libftd2xx::{Ftdi, FtdiCommon};
    /// use std::time::Duration;
    ///
    /// let mut ft = Ftdi::new()?;
    ///
    /// // Set latency timer to 16 milliseconds
    /// ft.set_latency_timer(Duration::from_millis(16))?;
    /// # Ok::<(), libftd2xx::FtStatus>(())
    /// ```
    ///
    /// [pyftdi]: https://github.com/eblot/pyftdi/tree/master
    fn set_latency_timer(&mut self, timer: Duration) -> Result<(), FtStatus> {
        let millis = timer.as_millis();
        debug_assert!(millis >= 2, "duration must be >= 2ms, got {:?}", timer);
        debug_assert!(millis <= 255, "duration must be <= 255ms, got {:?}", timer);
        let millis = u8::try_from(millis).unwrap();
        trace!("FT_SetLatencyTimer({:?}, {})", self.handle(), millis);
        let status: FT_STATUS = unsafe { FT_SetLatencyTimer(self.handle(), millis) };
        ft_result((), status)
    }

    /// Get the current value of the latency timer.
    ///
    /// # Example
    ///
    /// ```no_run
    /// use libftd2xx::{Ftdi, FtdiCommon};
    /// use std::time::Duration;
    ///
    /// let mut ft = Ftdi::new()?;
    /// let timer = Duration::from_millis(32);
    /// ft.set_latency_timer(timer)?;
    /// assert_eq!(ft.latency_timer()?, timer);
    /// # Ok::<(), libftd2xx::FtStatus>(())
    /// ```
    fn latency_timer(&mut self) -> Result<Duration, FtStatus> {
        let mut timer: u8 = 0;
        trace!("FT_GetLatencyTimer({:?}, _)", self.handle());
        let status: FT_STATUS = unsafe { FT_GetLatencyTimer(self.handle(), &mut timer as *mut u8) };
        ft_result(Duration::from_millis(timer as u64), status)
    }

    /// This function disables flow control for the device.
    ///
    /// # Example
    ///
    /// ```no_run
    /// use libftd2xx::{Ftdi, FtdiCommon};
    ///
    /// let mut ft = Ftdi::new()?;
    /// ft.set_flow_control_none()?;
    /// # Ok::<(), libftd2xx::FtStatus>(())
    /// ```
    fn set_flow_control_none(&mut self) -> Result<(), FtStatus> {
        trace!(
            "FT_SetFlowControl({:?}, {}, 0, 0)",
            self.handle(),
            FT_FLOW_NONE
        );
        let status: FT_STATUS =
            unsafe { FT_SetFlowControl(self.handle(), FT_FLOW_NONE as u16, 0, 0) };

        ft_result((), status)
    }

    /// This function sets RTS/CTS flow control for the device.
    ///
    /// # Example
    ///
    /// ```no_run
    /// use libftd2xx::{Ftdi, FtdiCommon};
    ///
    /// let mut ft = Ftdi::new()?;
    /// ft.set_flow_control_rts_cts()?;
    /// # Ok::<(), libftd2xx::FtStatus>(())
    /// ```
    fn set_flow_control_rts_cts(&mut self) -> Result<(), FtStatus> {
        trace!(
            "FT_SetFlowControl({:?}, {}, 0, 0)",
            self.handle(),
            FT_FLOW_RTS_CTS
        );
        let status: FT_STATUS =
            unsafe { FT_SetFlowControl(self.handle(), FT_FLOW_RTS_CTS as u16, 0, 0) };

        ft_result((), status)
    }

    /// This function sets DTS/DSR flow control for the device.
    ///
    /// # Example
    ///
    /// ```no_run
    /// use libftd2xx::{Ftdi, FtdiCommon};
    ///
    /// let mut ft = Ftdi::new()?;
    /// ft.set_flow_control_dtr_dsr()?;
    /// # Ok::<(), libftd2xx::FtStatus>(())
    /// ```
    fn set_flow_control_dtr_dsr(&mut self) -> Result<(), FtStatus> {
        trace!(
            "FT_SetFlowControl({:?}, {}, 0, 0)",
            self.handle(),
            FT_FLOW_DTR_DSR
        );
        let status: FT_STATUS =
            unsafe { FT_SetFlowControl(self.handle(), FT_FLOW_DTR_DSR as u16, 0, 0) };

        ft_result((), status)
    }

    /// This function sets XON/XOFF flow control for the device.
    ///
    /// # Arguments
    ///
    /// * `xon` - Character used to signal Xon.
    /// * `xoff` - Character used to signal Xoff.
    ///
    /// # Example
    ///
    /// ```no_run
    /// use libftd2xx::{Ftdi, FtdiCommon};
    ///
    /// let mut ft = Ftdi::new()?;
    /// ft.set_flow_control_xon_xoff(0x11, 0x13)?;
    /// # Ok::<(), libftd2xx::FtStatus>(())
    /// ```
    fn set_flow_control_xon_xoff(&mut self, xon: u8, xoff: u8) -> Result<(), FtStatus> {
        trace!(
            "FT_SetFlowControl({:?}, {}, {}, {})",
            self.handle(),
            FT_FLOW_XON_XOFF,
            xon,
            xoff
        );
        let status: FT_STATUS =
            unsafe { FT_SetFlowControl(self.handle(), FT_FLOW_XON_XOFF as u16, xon, xoff) };

        ft_result((), status)
    }

    /// Set the baud rate for the device.
    ///
    /// # Example
    ///
    /// ```no_run
    /// use libftd2xx::{Ftdi, FtdiCommon};
    ///
    /// let mut ft = Ftdi::new()?;
    /// ft.set_baud_rate(115200)?;
    /// # Ok::<(), libftd2xx::FtStatus>(())
    /// ```
    fn set_baud_rate(&mut self, baud_rate: u32) -> Result<(), FtStatus> {
        trace!("FT_SetBaudRate({:?}, {})", self.handle(), baud_rate);
        let status: FT_STATUS = unsafe { FT_SetBaudRate(self.handle(), baud_rate) };
        ft_result((), status)
    }

    /// Set the data characteristics for the device.
    ///
    /// # Example
    ///
    /// ```no_run
    /// use libftd2xx::{Ftdi, FtdiCommon, BitsPerWord, StopBits, Parity};
    ///
    /// let mut ft = Ftdi::new()?;
    /// ft.set_data_characteristics(
    ///     BitsPerWord::Bits8,
    ///     StopBits::Bits1,
    ///     Parity::No
    /// )?;
    /// # Ok::<(), libftd2xx::FtStatus>(())
    /// ```
    fn set_data_characteristics(
        &mut self,
        bits_per_word: BitsPerWord,
        stop_bits: StopBits,
        parity: Parity,
    ) -> Result<(), FtStatus> {
        trace!(
            "FT_SetDataCharacteristics({:?}, {}, {}, {})",
            self.handle(),
            u8::from(bits_per_word),
            u8::from(stop_bits),
            u8::from(parity),
        );
        let status: FT_STATUS = unsafe {
            FT_SetDataCharacteristics(
                self.handle(),
                bits_per_word.into(),
                stop_bits.into(),
                parity.into(),
            )
        };
        ft_result((), status)
    }

    /// Set the Data Terminal Ready (DTR) control signal.
    ///
    /// # Example
    ///
    /// ```no_run
    /// use libftd2xx::{Ftdi, FtdiCommon};
    ///
    /// let mut ft = Ftdi::new()?;
    /// ft.set_dtr()?;
    /// # Ok::<(), libftd2xx::FtStatus>(())
    /// ```
    fn set_dtr(&mut self) -> Result<(), FtStatus> {
        trace!("FT_SetDtr({:?})", self.handle());
        let status: FT_STATUS = unsafe { FT_SetDtr(self.handle()) };
        ft_result((), status)
    }

    /// Clear the Data Terminal Ready (DTR) control signal.
    ///
    /// # Example
    ///
    /// ```no_run
    /// use libftd2xx::{Ftdi, FtdiCommon};
    ///
    /// let mut ft = Ftdi::new()?;
    /// ft.clear_dtr()?;
    /// # Ok::<(), libftd2xx::FtStatus>(())
    /// ```
    fn clear_dtr(&mut self) -> Result<(), FtStatus> {
        trace!("FT_ClrtDtr({:?})", self.handle());
        let status: FT_STATUS = unsafe { FT_ClrDtr(self.handle()) };
        ft_result((), status)
    }

    /// Set the Request to Send (RTS) control signal.
    ///
    /// # Example
    ///
    /// ```no_run
    /// use libftd2xx::{Ftdi, FtdiCommon};
    ///
    /// let mut ft = Ftdi::new()?;
    /// ft.set_rts()?;
    /// # Ok::<(), libftd2xx::FtStatus>(())
    /// ```
    fn set_rts(&mut self) -> Result<(), FtStatus> {
        trace!("FT_SetRts({:?})", self.handle());
        let status: FT_STATUS = unsafe { FT_SetRts(self.handle()) };
        ft_result((), status)
    }

    /// Clear the Request to Send (RTS) control signal.
    ///
    /// # Example
    ///
    /// ```no_run
    /// use libftd2xx::{Ftdi, FtdiCommon};
    ///
    /// let mut ft = Ftdi::new()?;
    /// ft.clear_rts()?;
    /// # Ok::<(), libftd2xx::FtStatus>(())
    /// ```
    fn clear_rts(&mut self) -> Result<(), FtStatus> {
        trace!("FT_ClrtRts({:?})", self.handle());
        let status: FT_STATUS = unsafe { FT_ClrRts(self.handle()) };
        ft_result((), status)
    }

    /// Enables different chip modes.
    ///
    /// # Arguments
    ///
    /// * `mask` - This bit mask sets up which bits are inputs and outputs.
    ///   A bit value of 0 sets the corresponding pin to an input,
    ///   a bit value of 1 sets the corresponding pin to an output.
    ///   In the case of CBUS Bit Bang, the upper nibble of this value controls
    ///   which pins are inputs and outputs, while the lower nibble controls
    ///   which of the outputs are high and low.
    /// * `mode` - Bitmode, see the [`BitMode`] struct for more details.
    ///
    /// For a description of available bit modes for the FT232R,
    /// see the application note [Bit Bang Modes for the FT232R and FT245R].
    ///
    /// For a description of available bit modes for the FT2232,
    /// see the application note [Bit Mode Functions for the FT2232].
    ///
    /// For a description of Bit Bang Mode for the FT232B and FT245B,
    /// see the application note [FT232B/FT245B Bit Bang Mode].
    ///
    /// Application notes are available for download from the [FTDI website].
    ///
    /// Note that to use CBUS Bit Bang for the FT232R,
    /// the CBUS must be configured for CBUS Bit Bang in the EEPROM.
    ///
    /// Note that to use Single Channel Synchronous 245 FIFO mode for the
    /// FT2232H, channel A must be configured for FT245 FIFO mode in the EEPROM.
    ///
    /// [Bit Bang Modes for the FT232R and FT245R]: https://www.ftdichip.com/Support/Documents/AppNotes/AN_232R-01_Bit_Bang_Mode_Available_For_FT232R_and_Ft245R.pdf
    /// [Bit Mode Functions for the FT2232]: https://www.ftdichip.com/Support/Documents/AppNotes/AN2232C-02_FT2232CBitMode.pdf
    /// [FT232B/FT245B Bit Bang Mode]: https://www.ftdichip.com/Support/Documents/AppNotes/AN232B-01_BitBang.pdf
    /// [FTDI website]: https://www.ftdichip.com/Support/Documents/AppNotes.htm
    /// [`BitMode`]: ./enum.BitMode.html
    ///
    /// # Example
    ///
    /// ```no_run
    /// use libftd2xx::{Ftdi, BitMode, FtdiCommon};
    ///
    /// let mut ft = Ftdi::new()?;
    /// ft.set_bit_mode(0xFF, BitMode::AsyncBitbang)?;
    /// # Ok::<(), libftd2xx::FtStatus>(())
    /// ```
    fn set_bit_mode(&mut self, mask: u8, mode: BitMode) -> Result<(), FtStatus> {
        trace!(
            "FT_SetBitMode({:?}, {}, {})",
            self.handle(),
            mask,
            mode as u8
        );
        let status: FT_STATUS = unsafe { FT_SetBitMode(self.handle(), mask, mode as u8) };

        ft_result((), status)
    }

    /// Get the instantaneous value of the data bus.
    ///
    /// **Note:** This is not the [`BitMode`] as set in [`set_bit_mode`],
    /// this is the value (logic high or logic low) of the pins on the bus.
    ///
    /// # Example
    ///
    /// ```no_run
    /// use libftd2xx::{Ftdi, FtdiCommon};
    ///
    /// let mut ft = Ftdi::new()?;
    /// let bitmode = ft.bit_mode()?;
    /// println!("Data bus state: {}", bitmode);
    /// # Ok::<(), libftd2xx::FtStatus>(())
    /// ```
    ///
    /// [`set_bit_mode`]: #method.set_bit_mode
    /// [`BitMode`]: ./enum.BitMode.html
    fn bit_mode(&mut self) -> Result<u8, FtStatus> {
        let mut mode: u8 = 0;
        trace!("FT_GetBitMode({:?}, _)", self.handle());
        let status: FT_STATUS = unsafe { FT_GetBitMode(self.handle(), &mut mode) };
        ft_result(mode, status)
    }

    /// Sets the BREAK condition for the device.
    ///
    /// # Example
    ///
    /// ```no_run
    /// use libftd2xx::{Ftdi, FtdiCommon};
    ///
    /// let mut ft = Ftdi::new()?;
    /// ft.set_break_off()?;
    /// # Ok::<(), libftd2xx::FtStatus>(())
    /// ```
    fn set_break_on(&mut self) -> Result<(), FtStatus> {
        trace!("FT_SetBreakOn({:?})", self.handle());
        let status: FT_STATUS = unsafe { FT_SetBreakOn(self.handle()) };
        ft_result((), status)
    }

    /// Resets the BREAK condition for the device.
    ///
    /// # Example
    ///
    /// ```no_run
    /// use libftd2xx::{Ftdi, FtdiCommon};
    ///
    /// let mut ft = Ftdi::new()?;
    /// ft.set_break_off()?;
    /// # Ok::<(), libftd2xx::FtStatus>(())
    /// ```
    fn set_break_off(&mut self) -> Result<(), FtStatus> {
        trace!("FT_SetBreakOff({:?})", self.handle());
        let status: FT_STATUS = unsafe { FT_SetBreakOff(self.handle()) };
        ft_result((), status)
    }

    /// Gets the number of bytes in the receive queue.
    ///
    /// # Example
    ///
    /// ```no_run
    /// use libftd2xx::{Ftdi, FtdiCommon};
    ///
    /// let mut buf: [u8; 4096] = [0; 4096];
    /// let mut ft = Ftdi::new()?;
    /// let rx_bytes = ft.queue_status()?;
    ///
    /// if (rx_bytes > 0) {
    ///     ft.read(&mut buf[0..rx_bytes])?;
    /// }
    /// # Ok::<(), libftd2xx::TimeoutError>(())
    /// ```
    fn queue_status(&mut self) -> Result<usize, FtStatus> {
        let mut queue_status: u32 = 0;
        trace!("FT_GetQueueStatus({:?}, _)", self.handle());
        let status: FT_STATUS = unsafe { FT_GetQueueStatus(self.handle(), &mut queue_status) };

        ft_result(usize::try_from(queue_status).unwrap(), status)
    }

    /// Gets the device status including number of characters in the receive
    /// queue, number of characters in the transmit queue, and the current event
    /// status.
    ///
    /// # Example
    ///
    /// ```no_run
    /// use libftd2xx::{Ftdi, FtdiCommon};
    ///
    /// let mut ft = Ftdi::new()?;
    /// let status = ft.status()?;
    /// println!("status={:?}", status);
    /// # Ok::<(), libftd2xx::TimeoutError>(())
    /// ```
    fn status(&mut self) -> Result<DeviceStatus, FtStatus> {
        let mut ammount_in_rx_queue: u32 = 0;
        let mut ammount_in_tx_queue: u32 = 0;
        let mut event_status: u32 = 0;

        trace!("FT_GetStatus({:?}, _, _, _)", self.handle());
        let status: FT_STATUS = unsafe {
            FT_GetStatus(
                self.handle(),
                &mut ammount_in_rx_queue,
                &mut ammount_in_tx_queue,
                &mut event_status,
            )
        };

        ft_result(
            DeviceStatus {
                ammount_in_rx_queue,
                ammount_in_tx_queue,
                event_status,
            },
            status,
        )
    }

    /// Sets conditions for an event notification.
    ///
    /// An application can use this function to setup conditions which allow a
    /// thread to block until one of the conditions is met.
    /// Typically, an application will create an event, call this function,
    /// then block on the event.
    /// When the conditions are met, the event is set, and the application
    /// thread unblocked.
    ///
    /// This function will panic if an invalid [`EventMask`] is passed.
    ///
    /// # Safety
    ///
    /// The function this calls into does some unknown casting under the hood.
    ///
    /// [`EventMask`]: ./struct.EventMask.html
    unsafe fn set_event_notification(
        &mut self,
        event_mask: EventMask,
        mtx: *mut c_void,
    ) -> Result<(), FtStatus> {
        assert!(
            event_mask.valid(),
            "event_mask must have at least one event set"
        );
        let mask: u32 = event_mask.to_mask();
        trace!("FT_SetEventNotification({:?}, {}, _)", self.handle(), mask);
        let status: FT_STATUS = FT_SetEventNotification(self.handle(), mask, mtx);
        ft_result!((), status)
    }

    /// Read data from the device.
    ///
    /// This function does not return until the the buffer has been filled.
    /// The number of bytes in the receive queue can be determined by calling
    /// [`queue_status`], and then an buffer equal to the length of that
    /// value can be passed to [`read`] so that the function reads the device
    /// and returns immediately.
    ///
    /// When a read timeout value has been specified in a previous call to
    /// [`set_timeouts`], [`read`] returns when the timer expires or when the
    /// buffer has been filled, whichever occurs first.
    /// If the timeout occurred, [`read`] reads available data into the buffer
    /// and returns [`TimeoutError`] error.
    ///
    /// # Examples
    ///
    /// ## Read all available data
    ///
    /// ```no_run
    /// use libftd2xx::{Ftdi, FtdiCommon};
    ///
    /// let mut buf: [u8; 4096] = [0; 4096];
    /// let mut ft = Ftdi::new()?;
    /// let rx_bytes = ft.queue_status()?;
    ///
    /// if rx_bytes > 0 {
    ///     ft.read(&mut buf[0..rx_bytes])?;
    /// }
    /// # Ok::<(), libftd2xx::TimeoutError>(())
    /// ```
    ///
    /// ## Read with a timeout of 5 seconds
    ///
    /// ```no_run
    /// use libftd2xx::{Ftdi, FtdiCommon, TimeoutError};
    /// use std::time::Duration;
    ///
    /// const BUF_LEN: usize = 4096;
    /// let mut buf: [u8; BUF_LEN] = [0; BUF_LEN];
    /// let mut ft = Ftdi::new()?;
    ///
    /// ft.set_timeouts(Duration::from_millis(5000), Duration::from_millis(0))?;
    ///
    /// let valid_data = match ft.read(&mut buf) {
    ///     Err(e) => match e {
    ///         TimeoutError::Timeout{actual: actual, expected: expected} => {
    ///             eprintln!("Read timeout occured after 5s! {:?}", e);
    ///             &buf[0..actual]
    ///         }
    ///         TimeoutError::FtStatus(status) => {
    ///             panic!("FTDI Status Error: {:?}", status);
    ///         },
    ///     },
    ///     _ => &buf[0..buf.len()],
    /// };
    /// # Ok::<(), libftd2xx::TimeoutError>(())
    /// ```
    ///
    /// [`read`]: #method.read
    /// [`queue_status`]: #method.queue_status
    /// [`set_timeouts`]: #method.set_timeouts
    /// [`TimeoutError`]: ./enum.TimeoutError.html
    fn read(&mut self, buf: &mut [u8]) -> Result<(), TimeoutError> {
        let mut bytes_returned: u32 = 0;
        let len: u32 = u32::try_from(buf.len()).unwrap();
        trace!("FT_Read({:?}, _, {}, _)", self.handle(), len);
        let status: FT_STATUS = unsafe {
            FT_Read(
                self.handle(),
                buf.as_mut_ptr() as *mut c_void,
                len,
                &mut bytes_returned,
            )
        };

        if status != 0 {
            return Err(TimeoutError::FtStatus(status.into()));
        }

        let num_read = usize::try_from(bytes_returned).unwrap();
        if num_read != buf.len() {
            Err(TimeoutError::Timeout {
                expected: buf.len(),
                actual: num_read,
            })
        } else {
            Ok(())
        }
    }

    /// Write data to the device.
    ///
    /// # Example
    ///
    /// ```no_run
    /// use libftd2xx::{Ftdi, FtdiCommon};
    ///
    /// const BUF_SIZE: usize = 256;
    /// let buf: [u8; BUF_SIZE] = [0; BUF_SIZE];
    /// let mut ft = Ftdi::new()?;
    /// ft.write(&buf)?;
    /// # Ok::<(), libftd2xx::TimeoutError>(())
    /// ```
    fn write(&mut self, buf: &[u8]) -> Result<(), TimeoutError> {
        let mut bytes_written: u32 = 0;
        let len: u32 = u32::try_from(buf.len()).unwrap();
        trace!("FT_Write({:?}, _, {}, _)", self.handle(), len);
        let status: FT_STATUS = unsafe {
            FT_Write(
                self.handle(),
                buf.as_ptr() as *mut c_void,
                len,
                &mut bytes_written,
            )
        };
        if status != 0 {
            return Err(TimeoutError::FtStatus(status.into()));
        }

        let num_written = usize::try_from(bytes_written).unwrap();
        if num_written != buf.len() {
            Err(TimeoutError::Timeout {
                expected: buf.len(),
                actual: num_written,
            })
        } else {
            Ok(())
        }
    }

    /// This function purges the transmit buffers in the device.
    ///
    /// # Example
    ///
    /// ```no_run
    /// use libftd2xx::{Ftdi, FtdiCommon};
    ///
    /// let mut ft = Ftdi::new()?;
    /// ft.purge_tx()?;
    /// # Ok::<(), libftd2xx::FtStatus>(())
    /// ```
    fn purge_tx(&mut self) -> Result<(), FtStatus> {
        trace!("FT_Purge({:?}, {})", self.handle(), FT_PURGE_TX);
        let status: FT_STATUS = unsafe { FT_Purge(self.handle(), FT_PURGE_TX) };
        ft_result((), status)
    }

    /// This function purges the receive buffers in the device.
    ///
    /// # Example
    ///
    /// ```no_run
    /// use libftd2xx::{Ftdi, FtdiCommon};
    ///
    /// let mut ft = Ftdi::new()?;
    /// ft.purge_rx()?;
    /// # Ok::<(), libftd2xx::FtStatus>(())
    /// ```
    fn purge_rx(&mut self) -> Result<(), FtStatus> {
        trace!("FT_Purge({:?}, {})", self.handle(), FT_PURGE_RX);
        let status: FT_STATUS = unsafe { FT_Purge(self.handle(), FT_PURGE_RX) };
        ft_result((), status)
    }

    /// This function purges the transmit and receive buffers in the device.
    ///
    /// # Example
    ///
    /// ```no_run
    /// use libftd2xx::{Ftdi, FtdiCommon};
    ///
    /// let mut ft = Ftdi::new()?;
    /// ft.purge_all()?;
    /// # Ok::<(), libftd2xx::FtStatus>(())
    /// ```
    fn purge_all(&mut self) -> Result<(), FtStatus> {
        trace!(
            "FT_Purge({:?}, {})",
            self.handle(),
            FT_PURGE_TX | FT_PURGE_RX
        );
        let status: FT_STATUS = unsafe { FT_Purge(self.handle(), FT_PURGE_TX | FT_PURGE_RX) };
        ft_result((), status)
    }

    /// Close an open device.
    ///
    /// # Example
    ///
    /// ```no_run
    /// use libftd2xx::{Ftdi, FtdiCommon};
    ///
    /// let mut ft = Ftdi::new()?;
    /// ft.close()?;
    /// # Ok::<(), libftd2xx::FtStatus>(())
    /// ```
    fn close(&mut self) -> Result<(), FtStatus> {
        trace!("FT_Close({:?})", self.handle());
        let status: FT_STATUS = unsafe { FT_Close(self.handle()) };
        ft_result((), status)
    }

    /// Get the COM port associated with a device.
    ///
    /// This method is only avaliable when using the Windows CDM driver as both
    /// the D2XX and VCP drivers can be installed at the same time.
    ///
    /// If no COM port is associated with the device `None` is returned.
    ///
    /// # Example
    ///
    /// ```no_run
    /// use libftd2xx::{Ftdi, FtdiCommon};
    ///
    /// let mut ft = Ftdi::new()?;
    /// match ft.com_port_number()? {
    ///     Some(num) => println!("COM{}", num),
    ///     None => println!("no COM port"),
    /// }
    /// # Ok::<(), libftd2xx::FtStatus>(())
    /// ```
    #[cfg(target_os = "windows")]
    fn com_port_number(&mut self) -> Result<Option<u32>, FtStatus> {
        let mut num: i32 = -1;
        trace!("FT_GetComPortNumber({:?}, _)", self.handle());
        let status: FT_STATUS = unsafe { FT_GetComPortNumber(self.handle(), &mut num as *mut i32) };
        ft_result(
            if num == -1 {
                None
            } else {
                Some(u32::try_from(num).unwrap())
            },
            status,
        )
    }

    /// Send a reset command to the port.
    ///
    /// This function is used to attempt to recover the device upon failure.
    /// For the equivalent of a unplug-replug event use [`cycle_port`].
    ///
    /// # Example
    ///
    /// ```no_run
    /// use libftd2xx::{Ftdi, FtdiCommon};
    ///
    /// let mut ft = Ftdi::new()?;
    /// ft.reset_port()?;
    /// # Ok::<(), libftd2xx::FtStatus>(())
    /// ```
    ///
    /// [`cycle_port`]: #cycle_port
    #[cfg(target_os = "windows")]
    fn reset_port(&mut self) -> Result<(), FtStatus> {
        trace!("FT_ResetPort({:?})", self.handle());
        let status: FT_STATUS = unsafe { FT_ResetPort(self.handle()) };
        ft_result((), status)
    }

    /// Send a cycle command to the USB port.
    ///
    /// The effect of this method is the same as disconnecting then
    /// reconnecting the device from the USB port.
    /// Possible use of this method is situations where a fatal error has
    /// occurred and it is difficult, or not possible, to recover without
    /// unplugging and replugging the USB cable.
    /// This method can also be used after re-programming the EEPROM to force
    /// the FTDI device to read the new EEPROM contents which would otherwise
    /// require a physical disconnect-reconnect.
    ///
    /// As the current session is not restored when the driver is reloaded,
    /// the application must be able to recover after calling this method.
    /// It is the responisbility of the application to close the handle after
    /// successfully calling this method.
    ///
    /// For FT4232H, FT2232H and FT2232 devices, `cycle_port` will only work
    /// under Windows XP and later.
    ///
    /// # Example
    ///
    /// ```no_run
    /// use libftd2xx::{Ftdi, FtdiCommon};
    ///
    /// let mut ft = Ftdi::new()?;
    /// ft.cycle_port()?;
    /// # Ok::<(), libftd2xx::FtStatus>(())
    /// ```
    #[cfg(target_os = "windows")]
    fn cycle_port(&mut self) -> Result<(), FtStatus> {
        trace!("FT_CyclePort({:?})", self.handle());
        let status: FT_STATUS = unsafe { FT_CyclePort(self.handle()) };
        ft_result((), status)
    }

    /// Gets the modem status and line status from the device.
    ///
    /// # Example
    ///
    /// ```no_run
    /// use libftd2xx::{Ftdi, FtdiCommon};
    ///
    /// let mut ft = Ftdi::new()?;
    /// let modem_status = ft.modem_status()?;
    /// println!("CTS={}", modem_status.clear_to_send());
    /// # Ok::<(), libftd2xx::FtStatus>(())
    /// ```
    fn modem_status(&mut self) -> Result<ModemStatus, FtStatus> {
        let mut modem_status: u32 = 0;
        trace!("FT_GetModemStatus({:?}, _)", self.handle());
        let status: FT_STATUS = unsafe { FT_GetModemStatus(self.handle(), &mut modem_status) };
        ft_result(ModemStatus::new(modem_status), status)
    }

    /// Read a value from an EEPROM location.
    ///
    /// # Arguments
    ///
    /// * `offset` - EEPROM location to read from.
    ///
    /// # Example
    ///
    /// ```no_run
    /// use libftd2xx::{Ftdi, FtdiCommon};
    ///
    /// const LOCATION: u32 = 0x0;
    /// let mut ft = Ftdi::new()?;
    /// let value = ft.eeprom_word_read(LOCATION)?;
    /// println!("The value at EEPROM address 0x{:X} is 0x{:04X}", LOCATION, value);
    /// # Ok::<(), libftd2xx::FtStatus>(())
    /// ```
    fn eeprom_word_read(&mut self, offset: u32) -> Result<u16, FtStatus> {
        let mut value: u16 = 0;
        trace!("FT_ReadEE({:?}, {}, _)", self.handle(), offset);
        let status: FT_STATUS = unsafe { FT_ReadEE(self.handle(), offset, &mut value) };
        ft_result(value, status)
    }

    /// Writes a value to an EEPROM location.
    ///
    /// # Arguments
    ///
    /// * `offset` - EEPROM location to write to.
    /// * `value` - Value to write.
    ///
    /// # Warning
    ///
    /// Writing bad values to the EEPROM can brick your device.
    /// Please take a moment to read the license for this crate before using
    /// this function.
    ///
    /// # Example
    ///
    /// ```no_run
    /// use libftd2xx::{Ftdi, FtdiCommon};
    ///
    /// let mut ft = Ftdi::new()?;
    /// ft.eeprom_word_write(0x0, 0x1234)?;
    /// # Ok::<(), libftd2xx::FtStatus>(())
    /// ```
    fn eeprom_word_write(&mut self, offset: u32, value: u16) -> Result<(), FtStatus> {
        trace!(
            "FT_WriteEE({:?}, 0x{:X}, 0x{:04X})",
            self.handle(),
            offset,
            value
        );
        let status: FT_STATUS = unsafe { FT_WriteEE(self.handle(), offset, value) };
        ft_result((), status)
    }

    /// Erases the entire contents of the EEPROM, including the user area.
    ///
    /// **Note:** The FT232R and FT245R have an internal EEPROM that cannot be
    /// erased.
    ///
    /// # Example
    ///
    /// ```no_run
    /// use libftd2xx::{Ftdi, FtdiCommon};
    ///
    /// let mut ft = Ftdi::new()?;
    /// ft.eeprom_erase()?;
    /// # Ok::<(), libftd2xx::FtStatus>(())
    /// ```
    fn eeprom_erase(&mut self) -> Result<(), FtStatus> {
        trace!("FT_EraseEE({:?})", self.handle());
        let status: FT_STATUS = unsafe { FT_EraseEE(self.handle()) };
        ft_result((), status)
    }

    /// Get the available size of the EEPROM user area in bytes.
    ///
    /// The user area of an FTDI device EEPROM is the total area of the EEPROM
    /// that is unused by device configuration information and descriptors.
    /// This area is available to the user to store information specific to
    /// their application.
    /// The size of the user area depends on the length of the Manufacturer,
    /// ManufacturerId, Description and SerialNumber strings programmed into the
    /// EEPROM.
    ///
    /// # Example
    ///
    /// ```no_run
    /// use libftd2xx::{Ftdi, FtdiCommon};
    ///
    /// let mut ft = Ftdi::new()?;
    /// let ua_size = ft.eeprom_user_size()?;
    /// println!("EEPROM user area size: {} Bytes", ua_size);
    /// # Ok::<(), libftd2xx::FtStatus>(())
    /// ```
    fn eeprom_user_size(&mut self) -> Result<usize, FtStatus> {
        let mut value: u32 = 0;
        trace!("FT_EE_UASize({:?}, _)", self.handle());
        let status: FT_STATUS = unsafe { FT_EE_UASize(self.handle(), &mut value) };
        ft_result(usize::try_from(value).unwrap(), status)
    }

    /// Read the contents of the EEPROM user area.
    ///
    /// The size of the user area can be determined with [`eeprom_user_size`].
    ///
    /// The function returns the actual number of bytes read into the buffer.
    /// If the buffer is larger than the user size the return value will be less
    /// than the length of the buffer.
    /// The return value should be checked to ensure the expected number of
    /// bytes was read.
    ///
    /// # Example
    ///
    /// ```no_run
    /// use libftd2xx::{Ftdi, FtdiCommon};
    ///
    /// let mut ft = Ftdi::new()?;
    /// let mut buf: [u8; 9] = [0; 9];
    /// let num_read = ft.eeprom_user_read(&mut buf)?;
    /// assert_eq!(buf.len(), num_read);
    /// # Ok::<(), libftd2xx::FtStatus>(())
    /// ```
    ///
    /// [`eeprom_user_size`]: #method.eeprom_user_size
    fn eeprom_user_read(&mut self, buf: &mut [u8]) -> Result<usize, FtStatus> {
        let mut num_read: u32 = 0;
        let len: u32 = u32::try_from(buf.len()).unwrap();
        trace!("FT_EE_UARead({:?}, _, {}, _)", self.handle(), len);
        let status: FT_STATUS =
            unsafe { FT_EE_UARead(self.handle(), buf.as_mut_ptr(), len, &mut num_read) };
        ft_result(usize::try_from(num_read).unwrap(), status)
    }

    /// Write to the EEPROM user area.
    ///
    /// An error will be returned when the buffer size is larger than the user
    /// area size.
    /// The size of the user area can be determined with [`eeprom_user_size`].
    ///
    /// # Example
    ///
    /// ```no_run
    /// use libftd2xx::{Ftdi, FtdiCommon};
    ///
    /// let mut ft = Ftdi::new()?;
    /// let data = "Hello, World";
    /// ft.eeprom_user_write(&data.as_bytes())?;
    /// # Ok::<(), libftd2xx::FtStatus>(())
    /// ```
    ///
    /// [`eeprom_user_size`]: #method.eeprom_user_size
    fn eeprom_user_write(&mut self, buf: &[u8]) -> Result<(), FtStatus> {
        let len: u32 = u32::try_from(buf.len()).unwrap();
        trace!("FT_EE_UAWrite({:?}, _, {})", self.handle(), len);
        let status: FT_STATUS =
            unsafe { FT_EE_UAWrite(self.handle(), buf.as_ptr() as *mut u8, len) };
        ft_result((), status)
    }
}

/// FTDI device-specific EEPROM trait.
pub trait FtdiEeprom<
    T: Default + std::fmt::Debug + std::convert::From<Eeprom>,
    Eeprom: Default + std::fmt::Debug + std::convert::From<T>,
>: FtdiCommon
{
    /// Read from the FTD2XX device EEPROM.
    ///
    /// # Example
    ///
    /// This example uses the FT232H.
    ///
    /// ```no_run
    /// use libftd2xx::{Ftdi, FtdiEeprom, Ft4232h};
    /// use std::convert::TryFrom;
    ///
    /// let mut ftdi = Ftdi::new()?;
    /// let mut ft = Ft4232h::try_from(&mut ftdi)?;
    /// let (eeprom, eeprom_strings) = ft.eeprom_read()?;
    /// println!("FT4232H EEPROM contents: {:?}", eeprom);
    /// println!("FT4232H EEPROM strings: {:?}", eeprom_strings);
    /// # Ok::<(), libftd2xx::DeviceTypeError>(())
    /// ```
    fn eeprom_read(&mut self) -> Result<(Eeprom, EepromStrings), FtStatus> {
        let mut manufacturer: [i8; STRING_LEN] = [0; STRING_LEN];
        let mut manufacturer_id: [i8; STRING_LEN] = [0; STRING_LEN];
        let mut description: [i8; STRING_LEN] = [0; STRING_LEN];
        let mut serial_number: [i8; STRING_LEN] = [0; STRING_LEN];

        let mut eeprom_data: T = Eeprom::default().into();
        let eeprom_data_size = u32::try_from(mem::size_of::<T>()).unwrap();

        trace!(
            "FT_EEPROM_Read({:?}, _, {}, _, _, _, _)",
            self.handle(),
            eeprom_data_size
        );
        let status: FT_STATUS = unsafe {
            FT_EEPROM_Read(
                self.handle(),
                &mut eeprom_data as *mut T as *mut c_void,
                eeprom_data_size,
                manufacturer.as_mut_ptr(),
                manufacturer_id.as_mut_ptr(),
                description.as_mut_ptr(),
                serial_number.as_mut_ptr(),
            )
        };

        ft_result(
            (
                eeprom_data.into(),
                EepromStrings::with_slices(
                    &manufacturer,
                    &manufacturer_id,
                    &description,
                    &serial_number,
                )
                // safe to unwrap since driver cannot return invalid strings
                // in this case
                .unwrap(),
            ),
            status,
        )
    }

    /// Program the FTD2XX EEPROM.
    ///
    /// # Warning
    ///
    /// Writing bad values to the EEPROM can brick your device.
    /// Please take a moment to read the license for this crate before using
    /// this function.
    ///
    /// # Example
    ///
    /// This example uses the FT232H.
    ///
    /// ```no_run
    /// use libftd2xx::{Ftdi, FtdiEeprom, Ft232h, Eeprom232h, EepromStrings, DriverType};
    ///
    /// let mut ft = Ft232h::with_serial_number("FT4PWSEOA")?;
    /// let strings = EepromStrings::with_strs("FTDI", "FT", "Hello World", "FT1234567")?;
    /// let mut eeprom = Eeprom232h::default();
    /// eeprom.set_driver_type(DriverType::D2XX);
    /// ft.eeprom_program(eeprom, strings)?;
    /// # Ok::<(), std::boxed::Box<dyn std::error::Error>>(())
    /// ```
    fn eeprom_program(&mut self, eeprom: Eeprom, strings: EepromStrings) -> Result<(), FtStatus> {
        let manufacturer = std::ffi::CString::new(strings.manufacturer()).unwrap();
        let manufacturer_id = std::ffi::CString::new(strings.manufacturer_id()).unwrap();
        let description = std::ffi::CString::new(strings.description()).unwrap();
        let serial_number = std::ffi::CString::new(strings.serial_number()).unwrap();
        let mut eeprom_data: T = eeprom.into();
        let eeprom_data_size = u32::try_from(mem::size_of::<T>()).unwrap();

        trace!(
            "FT_EEPROM_Program({:?}, {:?}, {}, {}, {}, {}, {})",
            self.handle(),
            eeprom_data,
            eeprom_data_size,
            strings.manufacturer(),
            strings.manufacturer_id(),
            strings.description(),
            strings.serial_number(),
        );
        let status: FT_STATUS = unsafe {
            FT_EEPROM_Program(
                self.handle(),
                &mut eeprom_data as *mut T as *mut c_void,
                eeprom_data_size,
                manufacturer.as_ptr() as *mut i8,
                manufacturer_id.as_ptr() as *mut i8,
                description.as_ptr() as *mut i8,
                serial_number.as_ptr() as *mut i8,
            )
        };

        ft_result((), status)
    }
}

fn ft_open_ex(arg: &str, flag: u32) -> Result<FT_HANDLE, FtStatus> {
    let mut handle: FT_HANDLE = std::ptr::null_mut();
    let cstr_arg = std::ffi::CString::new(arg).unwrap();
    trace!("FT_OpenEx({}, {}, _)", arg, flag);
    let status: FT_STATUS =
        unsafe { FT_OpenEx(cstr_arg.as_ptr() as *mut c_void, flag, &mut handle) };
    ft_result(handle, status)
}

impl Ftdi {
    /// Open the first device on the system.
    ///
    /// This is equivalent to calling [`with_index`] with an index of `0`.
    ///
    /// This function cannot be used to open a specific device.
    /// Ordering of devices on a system is not guaranteed to remain constant.
    /// Calling this function multiple times may result in a different device
    /// each time when there is more than one device connected to the system.
    /// Use [`with_serial_number`] to open a specific device.
    ///
    /// # Example
    ///
    /// ```no_run
    /// use libftd2xx::Ftdi;
    ///
    /// Ftdi::new()?;
    /// # Ok::<(), libftd2xx::FtStatus>(())
    /// ```
    ///
    /// [`with_index`]: #method.with_index
    /// [`with_serial_number`]: #method.with_serial_number
    pub fn new() -> Result<Ftdi, FtStatus> {
        Ftdi::with_index(0)
    }

    /// Open the device by an arbitrary index and initialize the handle.
    ///
    /// This function can open multiple devices, but it cannot be used to open
    /// a specific device.
    /// Ordering of devices on a system is not guaranteed to remain constant.
    /// Calling this function multiple times with the same index may result in a
    /// different device each time when there is more than one device connected
    /// to the system.
    /// Use [`with_serial_number`] to open a specific device.
    ///
    /// # Example
    ///
    /// ```no_run
    /// use libftd2xx::Ftdi;
    ///
    /// Ftdi::with_index(0)?;
    /// # Ok::<(), libftd2xx::FtStatus>(())
    /// ```
    ///
    /// [`with_serial_number`]: #method.with_serial_number
    pub fn with_index(index: i32) -> Result<Ftdi, FtStatus> {
        let mut handle: FT_HANDLE = std::ptr::null_mut();
        trace!("FT_Open({}, _)", index);
        let status: FT_STATUS = unsafe { FT_Open(index, &mut handle) };
        ft_result(Ftdi { handle }, status)
    }

    /// Open the device by its serial number and initialize the handle.
    ///
    /// # Example
    ///
    /// ```no_run
    /// use libftd2xx::Ftdi;
    ///
    /// Ftdi::with_serial_number("FT59UO4C")?;
    /// # Ok::<(), libftd2xx::FtStatus>(())
    /// ```
    pub fn with_serial_number(serial_number: &str) -> Result<Ftdi, FtStatus> {
        let handle = ft_open_ex(serial_number, FT_OPEN_BY_SERIAL_NUMBER)?;
        Ok(Ftdi { handle })
    }

    /// Open the device by its device description.
    ///
    /// # Example
    ///
    /// ```no_run
    /// use libftd2xx::Ftdi;
    ///
    /// Ftdi::with_description("Hello")?;
    /// # Ok::<(), libftd2xx::FtStatus>(())
    /// ```
    pub fn with_description(description: &str) -> Result<Ftdi, FtStatus> {
        let handle = ft_open_ex(description, FT_OPEN_BY_DESCRIPTION)?;
        Ok(Ftdi { handle })
    }
}

impl Ft232h {
    /// Open a `Ft4232h` device and initialize the handle.
    ///
    /// # Safety
    ///
    /// This is **unchecked** meaning a device type check will not be performed.
    /// Mthods that require this specific device type may fail in unexpected
    /// ways if the wrong device is used.
    ///
    /// # Example
    ///
    /// ```no_run
    /// use libftd2xx::Ft232h;
    ///
    /// let mut ft = unsafe {
    ///     Ft232h::with_serial_number_unchecked("FT5AVX6B")?
    /// };
    /// # Ok::<(), libftd2xx::FtStatus>(())
    /// ```
    pub unsafe fn with_serial_number_unchecked(serial_number: &str) -> Result<Ft232h, FtStatus> {
        let handle = ft_open_ex(serial_number, FT_OPEN_BY_SERIAL_NUMBER)?;
        Ok(Ft232h { handle })
    }

    /// Open a `Ft232h` device and initialize the handle.
    ///
    /// # Example
    ///
    /// ```no_run
    /// use libftd2xx::Ft232h;
    ///
    /// Ft232h::with_serial_number("FT59UO4C")?;
    /// # Ok::<(), libftd2xx::DeviceTypeError>(())
    /// ```
    pub fn with_serial_number(serial_number: &str) -> Result<Ft232h, DeviceTypeError> {
        let mut unknown = Ftdi::with_serial_number(serial_number)?;
        Ft232h::try_from(&mut unknown)
    }

    /// Open a `Ft232h` device by its device description.
    ///
    /// # Example
    ///
    /// ```no_run
    /// use libftd2xx::Ft232h;
    ///
    /// Ft232h::with_description("Hello")?;
    /// # Ok::<(), libftd2xx::DeviceTypeError>(())
    /// ```
    pub fn with_description(serial_number: &str) -> Result<Ft232h, DeviceTypeError> {
        let mut unknown = Ftdi::with_description(serial_number)?;
        Ft232h::try_from(&mut unknown)
    }
}

impl Ft4232h {
    /// Open a `Ft4232h` device and initialize the handle.
    ///
    /// # Safety
    ///
    /// This is **unchecked** meaning a device type check will not be performed.
    /// Mthods that require this specific device type may fail in unexpected
    /// ways if the wrong device is used.
    ///
    /// # Example
    ///
    /// ```no_run
    /// use libftd2xx::Ft4232h;
    ///
    /// let mut ft = unsafe {
    ///     Ft4232h::with_serial_number_unchecked("FT4PWSEOA")?
    /// };
    /// # Ok::<(), libftd2xx::FtStatus>(())
    /// ```
    pub unsafe fn with_serial_number_unchecked(serial_number: &str) -> Result<Ft4232h, FtStatus> {
        let handle = ft_open_ex(serial_number, FT_OPEN_BY_SERIAL_NUMBER)?;
        Ok(Ft4232h { handle })
    }

    /// Open a `Ft4232h` device and initialize the handle.
    ///
    /// # Example
    ///
    /// ```no_run
    /// use libftd2xx::Ft4232h;
    ///
    /// Ft4232h::with_serial_number("FT4PWSEOA")?;
    /// # Ok::<(), libftd2xx::DeviceTypeError>(())
    /// ```
    pub fn with_serial_number(serial_number: &str) -> Result<Ft4232h, DeviceTypeError> {
        let mut unknown = Ftdi::with_serial_number(serial_number)?;
        Ft4232h::try_from(&mut unknown)
    }

    /// Open a `Ft4232h` device by its device description.
    ///
    /// # Example
    ///
    /// ```no_run
    /// use libftd2xx::Ft4232h;
    ///
    /// Ft4232h::with_description("FT4232H-56Q MiniModule A")?;
    /// # Ok::<(), libftd2xx::DeviceTypeError>(())
    /// ```
    pub fn with_description(serial_number: &str) -> Result<Ft4232h, DeviceTypeError> {
        let mut unknown = Ftdi::with_description(serial_number)?;
        Ft4232h::try_from(&mut unknown)
    }
}

macro_rules! impl_boilerplate_for {
    ($DEVICE:ident, $TYPE:expr) => {
        impl FtdiCommon for $DEVICE {
            const DEVICE_TYPE: DeviceType = $TYPE;

            fn handle(&mut self) -> FT_HANDLE {
                self.handle
            }
        }
    };
}

macro_rules! impl_try_from_for {
    ($DEVICE:ident) => {
        impl TryFrom<&mut Ftdi> for $DEVICE {
            type Error = DeviceTypeError;

            fn try_from(ft: &mut Ftdi) -> Result<Self, Self::Error> {
                let device_type: DeviceType = ft.device_info()?.device_type;
                if device_type != Self::DEVICE_TYPE {
                    Err(DeviceTypeError::DeviceType {
                        expected: $DEVICE::DEVICE_TYPE,
                        detected: device_type,
                    })
                } else {
                    Ok($DEVICE {
                        handle: ft.handle(),
                    })
                }
            }
        }
    };
}

impl_boilerplate_for!(Ftdi, DeviceType::Unknown);
impl_boilerplate_for!(Ft232h, DeviceType::FT232H);
impl_boilerplate_for!(Ft4232h, DeviceType::FT4232H);

impl_try_from_for!(Ft232h);
impl_try_from_for!(Ft4232h);

impl FtdiEeprom<FT_EEPROM_232H, Eeprom232h> for Ft232h {}
impl FtdiEeprom<FT_EEPROM_4232H, Eeprom4232h> for Ft4232h {}

impl FtdiMpsse for Ft232h {}
impl FtdiMpsse for Ft4232h {}
impl Ftx232hMpsse for Ft232h {}
impl Ftx232hMpsse for Ft4232h {}<|MERGE_RESOLUTION|>--- conflicted
+++ resolved
@@ -66,13 +66,8 @@
 use types::{vid_pid_from_id, STRING_LEN};
 pub use types::{
     BitMode, BitsPerWord, ByteOrder, Cbus232h, Cbus232r, CbusX, ClockPolarity, DeviceInfo,
-<<<<<<< HEAD
-    DeviceStatus, DeviceType, DriveCurrent, DriverType, Eeprom232h, Eeprom4232h, EventMask,
-    ModemStatus, Parity, Speed, StopBits, Version,
-=======
     DeviceStatus, DeviceType, DriveCurrent, DriverType, Eeprom232h, Eeprom4232h, EepromHeader,
-    EepromStrings, ModemStatus, Parity, Speed, StopBits, Version,
->>>>>>> 908d9115
+    EepromStrings, EventMask, ModemStatus, Parity, Speed, StopBits, Version,
 };
 
 mod util;
@@ -1105,7 +1100,7 @@
         let mask: u32 = event_mask.to_mask();
         trace!("FT_SetEventNotification({:?}, {}, _)", self.handle(), mask);
         let status: FT_STATUS = FT_SetEventNotification(self.handle(), mask, mtx);
-        ft_result!((), status)
+        ft_result((), status)
     }
 
     /// Read data from the device.
